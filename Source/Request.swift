// Alamofire.swift
//
// Copyright (c) 2014–2015 Alamofire Software Foundation (http://alamofire.org/)
//
// Permission is hereby granted, free of charge, to any person obtaining a copy
// of this software and associated documentation files (the "Software"), to deal
// in the Software without restriction, including without limitation the rights
// to use, copy, modify, merge, publish, distribute, sublicense, and/or sell
// copies of the Software, and to permit persons to whom the Software is
// furnished to do so, subject to the following conditions:
//
// The above copyright notice and this permission notice shall be included in
// all copies or substantial portions of the Software.
//
// THE SOFTWARE IS PROVIDED "AS IS", WITHOUT WARRANTY OF ANY KIND, EXPRESS OR
// IMPLIED, INCLUDING BUT NOT LIMITED TO THE WARRANTIES OF MERCHANTABILITY,
// FITNESS FOR A PARTICULAR PURPOSE AND NONINFRINGEMENT. IN NO EVENT SHALL THE
// AUTHORS OR COPYRIGHT HOLDERS BE LIABLE FOR ANY CLAIM, DAMAGES OR OTHER
// LIABILITY, WHETHER IN AN ACTION OF CONTRACT, TORT OR OTHERWISE, ARISING FROM,
// OUT OF OR IN CONNECTION WITH THE SOFTWARE OR THE USE OR OTHER DEALINGS IN
// THE SOFTWARE.

import Foundation

/**
    Responsible for sending a request and receiving the response and associated data from the server, as well as managing its underlying `NSURLSessionTask`.
*/
public class Request {

    // MARK: - Properties

    let delegate: TaskDelegate

    /// The underlying task.
    public var task: NSURLSessionTask { return delegate.task }

    /// The session belonging to the underlying task.
    public let session: NSURLSession

    /// The request sent or to be sent to the server.
    public var request: NSURLRequest? { return task.originalRequest }

    /// The response received from the server, if any.
    public var response: NSHTTPURLResponse? { return task.response as? NSHTTPURLResponse }

    /// The progress of the request lifecycle.
    public var progress: NSProgress { return delegate.progress }

    // MARK: - Lifecycle

    init(session: NSURLSession, task: NSURLSessionTask) {
        self.session = session

        switch task {
        case is NSURLSessionUploadTask:
            self.delegate = UploadTaskDelegate(task: task)
        case is NSURLSessionDataTask:
            self.delegate = DataTaskDelegate(task: task)
        case is NSURLSessionDownloadTask:
            self.delegate = DownloadTaskDelegate(task: task)
        default:
            self.delegate = TaskDelegate(task: task)
        }
    }

    // MARK: - Authentication

    /**
        Associates an HTTP Basic credential with the request.

        - parameter user: The user.
        - parameter password: The password.

        - returns: The request.
    */
    public func authenticate(user user: String, password: String) -> Self {
        let credential = NSURLCredential(user: user, password: password, persistence: .ForSession)

        return authenticate(usingCredential: credential)
    }

    /**
        Associates a specified credential with the request.

        - parameter credential: The credential.

        - returns: The request.
    */
    public func authenticate(usingCredential credential: NSURLCredential) -> Self {
        delegate.credential = credential

        return self
    }

    // MARK: - Progress

    /**
        Sets a closure to be called periodically during the lifecycle of the request as data is written to or read from the server.

        - For uploads, the progress closure returns the bytes written, total bytes written, and total bytes expected to write.
        - For downloads and data tasks, the progress closure returns the bytes read, total bytes read, and total bytes expected to read.

        - parameter closure: The code to be executed periodically during the lifecycle of the request.

        - returns: The request.
    */
    public func progress(closure: ((Int64, Int64, Int64) -> Void)? = nil) -> Self {
        if let uploadDelegate = delegate as? UploadTaskDelegate {
            uploadDelegate.uploadProgress = closure
        } else if let dataDelegate = delegate as? DataTaskDelegate {
            dataDelegate.dataProgress = closure
        } else if let downloadDelegate = delegate as? DownloadTaskDelegate {
            downloadDelegate.downloadProgress = closure
        }

        return self
    }

    /**
        Sets a closure to be called periodically during the lifecycle of the request as data is read from the server.

        This closure returns the bytes most recently received from the server, not including data from previous calls. If this closure is set, data will only be available within this closure, and will not be saved elsewhere. It is also important to note that the `response` closure will be called with nil `responseData`.

        :param: closure The code to be executed periodically during the lifecycle of the request.

        :returns: The request.
    */
    public func stream(closure: (NSData -> Void)? = nil) -> Self {
        if let dataDelegate = delegate as? DataTaskDelegate {
            dataDelegate.dataStream = closure
        }

        return self
    }

    // MARK: - Response

    /**
        A closure used by response handlers that takes a request, response, and data and returns a serialized object and any error that occured in the process.
    */
    public typealias Serializer = (NSURLRequest?, NSHTTPURLResponse?, NSData?) -> (AnyObject?, NSError?)

    /**
        Creates a response serializer that returns the associated data as-is.

        - returns: A data response serializer.
    */
    public class func responseDataSerializer() -> Serializer {
        return { request, response, data in
            return (data, nil)
        }
    }

    /**
        Adds a handler to be called once the request has finished.

        - parameter completionHandler: The code to be executed once the request has finished.

        - returns: The request.
    */
    public func response(completionHandler completionHandler: (NSURLRequest?, NSHTTPURLResponse?, AnyObject?, NSError?) -> Void) -> Self {
        return response(serializer: Request.responseDataSerializer(), completionHandler: completionHandler)
    }

    /**
        Adds a handler to be called once the request has finished.

        - parameter queue: The queue on which the completion handler is dispatched.
        - parameter serializer: The closure responsible for serializing the request, response, and data.
        - parameter completionHandler: The code to be executed once the request has finished.

        - returns: The request.
    */
    public func response(queue queue: dispatch_queue_t? = nil, serializer: Serializer, completionHandler: (NSURLRequest?, NSHTTPURLResponse?, AnyObject?, NSError?) -> Void) -> Self {
        delegate.queue.addOperationWithBlock {
            let (responseObject, serializationError): (AnyObject?, NSError?) = serializer(self.request, self.response, self.delegate.data)

            dispatch_async(queue ?? dispatch_get_main_queue()) {
                completionHandler(self.request, self.response, responseObject, self.delegate.error ?? serializationError)
            }
        }

        return self
    }

    // MARK: - State

    /**
        Suspends the request.
    */
    public func suspend() {
        task.suspend()
    }

    /**
        Resumes the request.
    */
    public func resume() {
        task.resume()
    }

    /**
        Cancels the request.
    */
    public func cancel() {
        if let downloadDelegate = delegate as? DownloadTaskDelegate,
            downloadTask = downloadDelegate.downloadTask
        {
            downloadTask.cancelByProducingResumeData { data in
                downloadDelegate.resumeData = data
            }
        } else {
            task.cancel()
        }
    }

    // MARK: - TaskDelegate

    class TaskDelegate: NSObject, NSURLSessionTaskDelegate {
        let task: NSURLSessionTask
        let queue: NSOperationQueue
        let progress: NSProgress

        var data: NSData? { return nil }
        var error: NSError?

        var credential: NSURLCredential?

        init(task: NSURLSessionTask) {
            self.task = task
            self.progress = NSProgress(totalUnitCount: 0)
            self.queue = {
                let operationQueue = NSOperationQueue()
                operationQueue.maxConcurrentOperationCount = 1
                operationQueue.suspended = true

                if #available(OSX 10.10, *) {
                    operationQueue.qualityOfService = NSQualityOfService.Utility
                }

                return operationQueue
            }()
        }

        deinit {
            queue.cancelAllOperations()
            queue.suspended = true
        }

        // MARK: - NSURLSessionTaskDelegate

        // MARK: Override Closures

        var taskWillPerformHTTPRedirection: ((NSURLSession, NSURLSessionTask, NSHTTPURLResponse, NSURLRequest) -> NSURLRequest?)?
        var taskDidReceiveChallenge: ((NSURLSession, NSURLSessionTask, NSURLAuthenticationChallenge) -> (NSURLSessionAuthChallengeDisposition, NSURLCredential?))?
        var taskNeedNewBodyStream: ((NSURLSession, NSURLSessionTask) -> NSInputStream?)?
        var taskDidCompleteWithError: ((NSURLSession, NSURLSessionTask, NSError?) -> Void)?

        // MARK: Delegate Methods

        func URLSession(session: NSURLSession, task: NSURLSessionTask, willPerformHTTPRedirection response: NSHTTPURLResponse, newRequest request: NSURLRequest, completionHandler: ((NSURLRequest?) -> Void)) {
            var redirectRequest: NSURLRequest? = request

            if taskWillPerformHTTPRedirection != nil {
                redirectRequest = taskWillPerformHTTPRedirection!(session, task, response, request)
            }

            completionHandler(redirectRequest)
        }

        func URLSession(session: NSURLSession, task: NSURLSessionTask, didReceiveChallenge challenge: NSURLAuthenticationChallenge, completionHandler: ((NSURLSessionAuthChallengeDisposition, NSURLCredential?) -> Void)) {
            var disposition: NSURLSessionAuthChallengeDisposition = .PerformDefaultHandling
            var credential: NSURLCredential?

            if taskDidReceiveChallenge != nil {
                (disposition, credential) = taskDidReceiveChallenge!(session, task, challenge)
            } else {
                if challenge.previousFailureCount > 0 {
                    disposition = .CancelAuthenticationChallenge
                } else {
                    credential = self.credential ?? session.configuration.URLCredentialStorage?.defaultCredentialForProtectionSpace(challenge.protectionSpace)

                    if credential != nil {
                        disposition = .UseCredential
                    }
                }
            }

            completionHandler(disposition, credential)
        }

        func URLSession(session: NSURLSession, task: NSURLSessionTask, needNewBodyStream completionHandler: ((NSInputStream?) -> Void)) {
            var bodyStream: NSInputStream?

            if taskNeedNewBodyStream != nil {
                bodyStream = taskNeedNewBodyStream!(session, task)
            }

            completionHandler(bodyStream)
        }

        func URLSession(session: NSURLSession, task: NSURLSessionTask, didCompleteWithError error: NSError?) {
            if taskDidCompleteWithError != nil {
                taskDidCompleteWithError!(session, task, error)
            } else {
                if error != nil {
                    self.error = error
                }

                queue.suspended = false
            }
        }
    }

    // MARK: - DataTaskDelegate

    class DataTaskDelegate: TaskDelegate, NSURLSessionDataDelegate {
        var dataTask: NSURLSessionDataTask? { return task as? NSURLSessionDataTask }

        private var totalBytesReceived: Int64 = 0
        private var mutableData: NSMutableData
        override var data: NSData? {
            if dataStream != nil {
                return nil
            } else {
                return mutableData
            }
        }

        private var expectedContentLength: Int64?
        private var dataProgress: ((bytesReceived: Int64, totalBytesReceived: Int64, totalBytesExpectedToReceive: Int64) -> Void)?
        private var dataStream: ((data: NSData) -> Void)?

        override init(task: NSURLSessionTask) {
            self.mutableData = NSMutableData()
            super.init(task: task)
        }

        // MARK: - NSURLSessionDataDelegate

        // MARK: Override Closures

        var dataTaskDidReceiveResponse: ((NSURLSession, NSURLSessionDataTask, NSURLResponse) -> NSURLSessionResponseDisposition)?
        var dataTaskDidBecomeDownloadTask: ((NSURLSession, NSURLSessionDataTask, NSURLSessionDownloadTask) -> Void)?
        var dataTaskDidReceiveData: ((NSURLSession, NSURLSessionDataTask, NSData) -> Void)?
        var dataTaskWillCacheResponse: ((NSURLSession, NSURLSessionDataTask, NSCachedURLResponse) -> NSCachedURLResponse?)?

        // MARK: Delegate Methods

        func URLSession(session: NSURLSession, dataTask: NSURLSessionDataTask, didReceiveResponse response: NSURLResponse, completionHandler: ((NSURLSessionResponseDisposition) -> Void)) {
            var disposition: NSURLSessionResponseDisposition = .Allow

            expectedContentLength = response.expectedContentLength

            if dataTaskDidReceiveResponse != nil {
                disposition = dataTaskDidReceiveResponse!(session, dataTask, response)
            }

            completionHandler(disposition)
        }

        func URLSession(session: NSURLSession, dataTask: NSURLSessionDataTask, didBecomeDownloadTask downloadTask: NSURLSessionDownloadTask) {
            dataTaskDidBecomeDownloadTask?(session, dataTask, downloadTask)
        }

        func URLSession(session: NSURLSession, dataTask: NSURLSessionDataTask, didReceiveData data: NSData) {
            if dataTaskDidReceiveData != nil {
                dataTaskDidReceiveData!(session, dataTask, data)
            } else {
                if let dataStream = dataStream {
                    dataStream(data: data)
                } else {
                    mutableData.appendData(data)
                }

                totalBytesReceived += data.length
                let totalBytesExpectedToReceive = dataTask.response?.expectedContentLength ?? NSURLSessionTransferSizeUnknown

                progress.totalUnitCount = totalBytesExpectedToReceive
                progress.completedUnitCount = totalBytesReceived

                dataProgress?(bytesReceived: Int64(data.length), totalBytesReceived: totalBytesReceived, totalBytesExpectedToReceive: totalBytesExpectedToReceive)
            }
        }

        func URLSession(session: NSURLSession, dataTask: NSURLSessionDataTask, willCacheResponse proposedResponse: NSCachedURLResponse, completionHandler: ((NSCachedURLResponse?) -> Void)) {
            var cachedResponse: NSCachedURLResponse? = proposedResponse

            if dataTaskWillCacheResponse != nil {
                cachedResponse = dataTaskWillCacheResponse!(session, dataTask, proposedResponse)
            }

            completionHandler(cachedResponse)
        }
    }
}

// MARK: - CustomStringConvertible

extension Request: CustomStringConvertible {
    /// The textual representation used when written to an output stream, which includes the HTTP method and URL, as well as the response status code if a response has been received.
    public var description: String {
        var components: [String] = []

        if let request = self.request {
            if let HTTPMethod = request.HTTPMethod {
                components.append(HTTPMethod)
            }

            if let URLString = request.URL?.absoluteString {
                components.append(URLString)
            }
        }

        if let response = self.response {
            components.append("(\(response.statusCode))")
        }

        return " ".join(components)
    }
}

// MARK: - CustomDebugStringConvertible

extension Request: CustomDebugStringConvertible {
    func cURLRepresentation() -> String {
        var components = ["$ curl -i"]

        guard let request = self.request else {
            return "$ curl command could not be created"
        }

        let URL = request.URL

        if request.HTTPMethod != nil && request.HTTPMethod != "GET" {
            components.append("-X \(request.HTTPMethod!)")
        }

        if let credentialStorage = self.session.configuration.URLCredentialStorage {
            let protectionSpace = NSURLProtectionSpace(host: URL!.host!, port: URL!.port?.integerValue ?? 0, `protocol`: URL!.scheme, realm: URL!.host!, authenticationMethod: NSURLAuthenticationMethodHTTPBasic)
            if let credentials = credentialStorage.credentialsForProtectionSpace(protectionSpace)?.values.array {
                for credential in credentials {
                    components.append("-u \(credential.user!):\(credential.password!)")
                }
            } else {
                if let credential = delegate.credential {
                    components.append("-u \(credential.user!):\(credential.password!)")
                }
            }
        }

        // Temporarily disabled on OS X due to build failure for CocoaPods
        // See https://github.com/CocoaPods/swift/issues/24
        #if !os(OSX)
<<<<<<< HEAD
            if let cookieStorage = session.configuration.HTTPCookieStorage,
                cookies = cookieStorage.cookiesForURL(URL!)
                where !cookies.isEmpty
            {
                let string = cookies.reduce(""){ $0 + "\($1.name)=\($1.value ?? String());" }
                components.append("-b \"\(string.substringToIndex(string.endIndex.predecessor()))\"")
=======
            if session.configuration.HTTPShouldSetCookies {
                if let cookieStorage = session.configuration.HTTPCookieStorage,
                    cookies = cookieStorage.cookiesForURL(URL!) as? [NSHTTPCookie]
                    where !cookies.isEmpty
                {
                    let string = cookies.reduce(""){ $0 + "\($1.name)=\($1.value ?? String());" }
                    components.append("-b \"\(string.substringToIndex(string.endIndex.predecessor()))\"")
                }
>>>>>>> d16fe391
            }
        #endif

        if request.allHTTPHeaderFields != nil {
            for (field, value) in request.allHTTPHeaderFields! {
                switch field {
                case "Cookie":
                    continue
                default:
                    components.append("-H \"\(field): \(value)\"")
                }
            }
        }

        if session.configuration.HTTPAdditionalHeaders != nil {
            for (field, value) in session.configuration.HTTPAdditionalHeaders! {
                switch field {
                case "Cookie":
                    continue
                default:
                    components.append("-H \"\(field): \(value)\"")
                }
            }
        }

        if let HTTPBody = request.HTTPBody,
            escapedBody = NSString(data: HTTPBody, encoding: NSUTF8StringEncoding)?.stringByReplacingOccurrencesOfString("\"", withString: "\\\"")
        {
            components.append("-d \"\(escapedBody)\"")
        }

        components.append("\"\(URL!.absoluteString)\"")

        return " \\\n\t".join(components)
    }

    /// The textual representation used when written to an output stream, in the form of a cURL command.
    public var debugDescription: String {
        return cURLRepresentation()
    }
}<|MERGE_RESOLUTION|>--- conflicted
+++ resolved
@@ -452,23 +452,14 @@
         // Temporarily disabled on OS X due to build failure for CocoaPods
         // See https://github.com/CocoaPods/swift/issues/24
         #if !os(OSX)
-<<<<<<< HEAD
-            if let cookieStorage = session.configuration.HTTPCookieStorage,
-                cookies = cookieStorage.cookiesForURL(URL!)
-                where !cookies.isEmpty
-            {
-                let string = cookies.reduce(""){ $0 + "\($1.name)=\($1.value ?? String());" }
-                components.append("-b \"\(string.substringToIndex(string.endIndex.predecessor()))\"")
-=======
             if session.configuration.HTTPShouldSetCookies {
                 if let cookieStorage = session.configuration.HTTPCookieStorage,
-                    cookies = cookieStorage.cookiesForURL(URL!) as? [NSHTTPCookie]
+                    cookies = cookieStorage.cookiesForURL(URL!)
                     where !cookies.isEmpty
                 {
                     let string = cookies.reduce(""){ $0 + "\($1.name)=\($1.value ?? String());" }
                     components.append("-b \"\(string.substringToIndex(string.endIndex.predecessor()))\"")
                 }
->>>>>>> d16fe391
             }
         #endif
 
